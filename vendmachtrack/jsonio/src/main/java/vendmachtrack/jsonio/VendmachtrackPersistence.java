package vendmachtrack.jsonio;

import vendmachtrack.core.MachineTracker;
import vendmachtrack.jsonio.internal.FromJson;
import vendmachtrack.jsonio.internal.ToJson;

/**
 * The {@code VendmachtrackPersistence} class offers a high-level interface for persisting
 * and retrieving {@link MachineTracker} objects to and from a specified file in JSON format.
 * <p>
 * Internally, this class utilizes the {@code FromJson} and {@code ToJson} classes from
 * the {@code vendmachtrack.jsonio.internal} package to handle the serialization
 * and deserialization processes.
 * </p>
 * Example usage:
 * <pre>
 * VendmachtrackPersistence persistence = new VendmachtrackPersistence("machineTracker.json");
 * MachineTracker savedTracker = persistence.saveVendmachtrack(machineTrackerInstance);
 * MachineTracker loadedTracker = persistence.getVendmachtrack();
 * </pre>
 */
public class VendmachtrackPersistence {

    private final FromJson fromJson;
    private final ToJson toJson;

<<<<<<< HEAD
    /**
     * Constructor that initializes internal {@code FromJson} and {@code ToJson} objects
     * using the provided file name.
     *
     * @param fileName Name of the file for reading/writing the {@link MachineTracker} object.
     */
    public VendmachtrackPersistence(String fileName) {
=======
    public VendmachtrackPersistence(final String fileName) {
>>>>>>> b8883a0b
        this.fromJson = new FromJson(fileName);
        this.toJson = new ToJson(fileName);
    }

    /**
     * Retrieves the {@link MachineTracker} object from the specified file.
     *
     * @return The deserialized {@link MachineTracker} object.
     */
    public MachineTracker getVendmachtrack() {
        return fromJson.readFromFile();
    }

<<<<<<< HEAD
    /**
     * Saves the given {@link MachineTracker} object to the specified file in JSON format.
     *
     * @param vendmachtrack The {@link MachineTracker} object to be saved.
     * @return The same {@link MachineTracker} object that was saved.
     */
    public MachineTracker saveVendmachtrack(MachineTracker vendmachtrack) {
=======
    public MachineTracker saveVendmachtrack(final MachineTracker vendmachtrack) {
>>>>>>> b8883a0b
        toJson.writeToFile(vendmachtrack);
        return vendmachtrack;
    }

}<|MERGE_RESOLUTION|>--- conflicted
+++ resolved
@@ -5,14 +5,18 @@
 import vendmachtrack.jsonio.internal.ToJson;
 
 /**
- * The {@code VendmachtrackPersistence} class offers a high-level interface for persisting
- * and retrieving {@link MachineTracker} objects to and from a specified file in JSON format.
+ * The {@code VendmachtrackPersistence} class offers a high-level interface for
+ * persisting
+ * and retrieving {@link MachineTracker} objects to and from a specified file in
+ * JSON format.
  * <p>
- * Internally, this class utilizes the {@code FromJson} and {@code ToJson} classes from
+ * Internally, this class utilizes the {@code FromJson} and {@code ToJson}
+ * classes from
  * the {@code vendmachtrack.jsonio.internal} package to handle the serialization
  * and deserialization processes.
  * </p>
  * Example usage:
+ * 
  * <pre>
  * VendmachtrackPersistence persistence = new VendmachtrackPersistence("machineTracker.json");
  * MachineTracker savedTracker = persistence.saveVendmachtrack(machineTrackerInstance);
@@ -24,17 +28,15 @@
     private final FromJson fromJson;
     private final ToJson toJson;
 
-<<<<<<< HEAD
     /**
-     * Constructor that initializes internal {@code FromJson} and {@code ToJson} objects
+     * Constructor that initializes internal {@code FromJson} and {@code ToJson}
+     * objects
      * using the provided file name.
      *
-     * @param fileName Name of the file for reading/writing the {@link MachineTracker} object.
+     * @param fileName Name of the file for reading/writing the
+     *                 {@link MachineTracker} object.
      */
     public VendmachtrackPersistence(String fileName) {
-=======
-    public VendmachtrackPersistence(final String fileName) {
->>>>>>> b8883a0b
         this.fromJson = new FromJson(fileName);
         this.toJson = new ToJson(fileName);
     }
@@ -48,17 +50,14 @@
         return fromJson.readFromFile();
     }
 
-<<<<<<< HEAD
     /**
-     * Saves the given {@link MachineTracker} object to the specified file in JSON format.
+     * Saves the given {@link MachineTracker} object to the specified file in JSON
+     * format.
      *
      * @param vendmachtrack The {@link MachineTracker} object to be saved.
      * @return The same {@link MachineTracker} object that was saved.
      */
     public MachineTracker saveVendmachtrack(MachineTracker vendmachtrack) {
-=======
-    public MachineTracker saveVendmachtrack(final MachineTracker vendmachtrack) {
->>>>>>> b8883a0b
         toJson.writeToFile(vendmachtrack);
         return vendmachtrack;
     }
