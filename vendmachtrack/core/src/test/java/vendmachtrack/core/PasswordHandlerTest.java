package vendmachtrack.core;

import org.junit.jupiter.api.Test;

import static org.junit.jupiter.api.Assertions.assertFalse;
import static org.junit.jupiter.api.Assertions.assertNotNull;

<<<<<<< HEAD

    /**
    * This class contains test methods for testing the functionality of the {@link PasswordHandler} class.
    *
    *<p>
    *   
    * The tests in this class focus on various aspects of the PasswordHandler class, including hashing and verifying passwords.
    *
    * </p>
    *
    * NOTE: Due to security reasons the test case where the correct password is verified is not included in this test class
     */
public class PasswordHandlerTest {

    /**
     * Tests the {@link PasswordHandler#hashPassword(String)} method with a regular input password.
     * 
     * <p>
     * 
     * To conduct this test, we perform the following steps:
     * </p>
     * <ol>
     *   <li>Arrange: Define a regular input password ("normalPassword").</li>
     *   <li>Act: Call the hashPassword(password) method on the PasswordHandler object to hash the password.</li>
     *   <li>Assert: Verify that the hashed password is not null and not empty, indicating that the hashing process was successful.</li>
     * </ol>
     */
    @Test
    public void PasswordHandler_testHashPasswordWithRegularInput() {
        //Arrange
=======
public class PasswordHandlerTest {

    /**
     * Tests the hashPassword method of the PasswordHandler class with regular
     * input.
     */
    @Test
    public void testHashPasswordWithRegularInput() {
        // Arrange
>>>>>>> 3fb221b4
        String password = "normalPassword";

        // Act
        String hashedPassword = PasswordHandler.hashPassword(password);

        // Assert
        assertNotNull(hashedPassword);
        assertFalse(hashedPassword.isEmpty());
    }

    /**
<<<<<<< HEAD
     * Tests the {@link PasswordHandler#verifyPassword(String)} method with an incorrect password.
     * 
     * This test case focuses on verifying that the verifyPassword() method of a {@link PasswordHandler} object correctly returns false when verifying an incorrect password.
     * 
     * <p>
     * To conduct this test, we perform the following steps:
     * </p>
     * <ol>
     *   <li>Arrange: Define an incorrect password ("wrongPassword").</li>
     *   <li>Act & Assert: Call the verifyPassword(password) method on the PasswordHandler object with the incorrect password and assert that it returns false, indicating that the password verification failed.</li>
     * </ol>
     */
    @Test
    public void PasswordHandler_testVerifyPasswordWithIncorrectPassword() {
        //Arrange
=======
     * Tests the verifyPassword method of the PasswordHandler class with an
     * incorrect password.
     */
    @Test
    public void testVerifyPasswordWithIncorrectPassword() {
        // Arrange
>>>>>>> 3fb221b4
        String password = "wrongPassword";

        // Act & Assert
        assertFalse(PasswordHandler.verifyPassword(password));
    }
<<<<<<< HEAD
=======

>>>>>>> 3fb221b4
}<|MERGE_RESOLUTION|>--- conflicted
+++ resolved
@@ -5,13 +5,12 @@
 import static org.junit.jupiter.api.Assertions.assertFalse;
 import static org.junit.jupiter.api.Assertions.assertNotNull;
 
-<<<<<<< HEAD
 
     /**
     * This class contains test methods for testing the functionality of the {@link PasswordHandler} class.
     *
     *<p>
-    *   
+    *
     * The tests in this class focus on various aspects of the PasswordHandler class, including hashing and verifying passwords.
     *
     * </p>
@@ -22,9 +21,9 @@
 
     /**
      * Tests the {@link PasswordHandler#hashPassword(String)} method with a regular input password.
-     * 
+     *
      * <p>
-     * 
+     *
      * To conduct this test, we perform the following steps:
      * </p>
      * <ol>
@@ -35,18 +34,7 @@
      */
     @Test
     public void PasswordHandler_testHashPasswordWithRegularInput() {
-        //Arrange
-=======
-public class PasswordHandlerTest {
-
-    /**
-     * Tests the hashPassword method of the PasswordHandler class with regular
-     * input.
-     */
-    @Test
-    public void testHashPasswordWithRegularInput() {
         // Arrange
->>>>>>> 3fb221b4
         String password = "normalPassword";
 
         // Act
@@ -58,11 +46,10 @@
     }
 
     /**
-<<<<<<< HEAD
      * Tests the {@link PasswordHandler#verifyPassword(String)} method with an incorrect password.
-     * 
+     *
      * This test case focuses on verifying that the verifyPassword() method of a {@link PasswordHandler} object correctly returns false when verifying an incorrect password.
-     * 
+     *
      * <p>
      * To conduct this test, we perform the following steps:
      * </p>
@@ -74,21 +61,10 @@
     @Test
     public void PasswordHandler_testVerifyPasswordWithIncorrectPassword() {
         //Arrange
-=======
-     * Tests the verifyPassword method of the PasswordHandler class with an
-     * incorrect password.
-     */
-    @Test
-    public void testVerifyPasswordWithIncorrectPassword() {
-        // Arrange
->>>>>>> 3fb221b4
         String password = "wrongPassword";
 
-        // Act & Assert
+        //Act & Assert
         assertFalse(PasswordHandler.verifyPassword(password));
     }
-<<<<<<< HEAD
-=======
 
->>>>>>> 3fb221b4
 }