package core;

import java.util.HashMap;

/**
 * Represents a vending machine with unique id, inventory, and location.
 * It implements the IVendingMachine interface.
 */

public class VendingMachine implements IVendingMachine {

    private HashMap<String, Integer> status = new HashMap<>();
    private int id;
    private String location;

    public VendingMachine() {

    }

    /**
     * Initializes a new vending machine with the provided id, inventory and location.
     *
     * @param id        The unique id of the vending machine.
     * @param inventory A map containing the items in the vending machine and their quantities. 
     * @param location  The location where the vending machine is placed.
     */
    public VendingMachine(int id, HashMap<String, Integer> inventory, String location) {
        this.status = new HashMap<>(inventory);
        this.id = id;
        this.location = location;
    }


    /**
     * Retrieves the current status of items in the vending machine.
     * 
     * @return A HashMap containing item names as keys and their quantities as values. 
     */
    @Override
    public HashMap<String, Integer> getStatus() {
        return new HashMap<>(this.status);
    }


    /**
     * Retrieves the unique indentifier of the vending machine. 
     * 
     * @return The id of the vending machine.
     */
    @Override
    public int getId() {
        return this.id;
    }

    /**
     * Retrieve the location of the vending machine. 
     * 
     * @return The location of the vending machine.
     */
    @Override
    public String getLocation() {
        return this.location;
    }


    /**
     * Adds a specified number of a particular item to the vending machine's inventory. 
     *
     * @param item   The name of the item to add.
     * @param number The number of the item to add.
     */
    @Override
    public void addItem(String item, int number) { //fylle opp hvis noen kjøper, vil evt fyllle opp fra fil... dvs. lese fra fil
        if (!status.containsKey(item)) {
            status.put(item, 0);
        }
        status.put(item, status.get(item) + number);
    }



    /**
<<<<<<< HEAD
     * Removes a specified number of a particular item from the vending machine's inventory (someone buys an item). 
     * If the quantity becomes zero, the item is no longer avaliable in the vending machine.
     *
     * @param item   The name of the item to remove.
     * @param number The number of items to remove.
     * @throws IllegalArgumentException If the item is not found in the vending machine's inventory.
     */
    @Override
    public void removeItem(String item, int number) { 
        if (!status.containsKey(item)) {
            throw new IllegalArgumentException("The item does not exist in the vending machine's inventory");
=======
     * Removes a specified number of items from the vending machine
     *
     * @param item   the name of the item to remove
     * @param number the number of the item to remove
     */
    @Override
    public void removeItem(String item, int number) {
        Integer itemCount = status.get(item); // Retrieve the count of the items

        if (itemCount == null) {
            throw new IllegalArgumentException("there is no item to remove");
>>>>>>> 50e31503
        }

        if (itemCount == number) {
            status.remove(item);
        } else if (itemCount > number) {
            status.put(item, itemCount - number); // Use itemCount instead of status.get(item)
        } else {
            // This is the case where itemCount < number
            //migth want to resolve this another way
            throw new IllegalArgumentException("not enough items to remove");
        }
    }
    


    /**
     * Sets the inventory status of the vending machine. 
     *
     * @param status A HashMap containing item names as keys and their quantities as values.
     */
    @Override
    public void setStatus(HashMap<String, Integer> status) {
        this.status = new HashMap<>(status);
    }


    /**
     * Sets the unique indentifier of the vending machine. 
     *
     * @param id The id to set for the vending machine. 
     */
    @Override
    public void setId(int id) {
        this.id = id;
    }

    /**
     * Sets the location of the vending machine.
     *
     * @param location The location to set for the vending machine. 
     */
    @Override
    public void setLocation(String location) {
        this.location = location;
    }


    /**
     * Returns a string representation of the vending machine, including its id and location. 
     *
     * @param location A formatted string representing the vending machine.
     */
    @Override
    public String toString() {
        return "Machine: " + id + " (" + location + ")";
    }


}

<|MERGE_RESOLUTION|>--- conflicted
+++ resolved
@@ -80,7 +80,6 @@
 
 
     /**
-<<<<<<< HEAD
      * Removes a specified number of a particular item from the vending machine's inventory (someone buys an item). 
      * If the quantity becomes zero, the item is no longer avaliable in the vending machine.
      *
@@ -89,22 +88,11 @@
      * @throws IllegalArgumentException If the item is not found in the vending machine's inventory.
      */
     @Override
-    public void removeItem(String item, int number) { 
-        if (!status.containsKey(item)) {
-            throw new IllegalArgumentException("The item does not exist in the vending machine's inventory");
-=======
-     * Removes a specified number of items from the vending machine
-     *
-     * @param item   the name of the item to remove
-     * @param number the number of the item to remove
-     */
-    @Override
     public void removeItem(String item, int number) {
         Integer itemCount = status.get(item); // Retrieve the count of the items
 
         if (itemCount == null) {
             throw new IllegalArgumentException("there is no item to remove");
->>>>>>> 50e31503
         }
 
         if (itemCount == number) {
