--- conflicted
+++ resolved
@@ -4,78 +4,22 @@
 import java.util.List;
 
 /**
- * Represents a collection of vending machines and provides methods to manage them.
+ * Represents a collection of vending machines and provides methods to manage
+ * them.
  * <p>
- * This class encapsulates a list of {@link VendingMachine} objects and offers functionalities to
- * add, remove, and retrieve them. The MachineTracker ensures that each vending machine is
- * unique within its list and throws an exception if any operation violates this constraint.
+ * This class encapsulates a list of {@link VendingMachine} objects and offers
+ * functionalities to
+ * add, remove, and retrieve them. The MachineTracker ensures that each vending
+ * machine is
+ * unique within its list and throws an exception if any operation violates this
+ * constraint.
  * </p>
  */
 public class MachineTracker {
 
-<<<<<<< HEAD
-    /**
-     * List holding the vending machines managed by this tracker.
-     */
-    private List<VendingMachine> machines = new ArrayList<>();
-
-    /**
-     * Removes the specified vending machine from the machine tracker.
-     *
-     * @param v The vending machine to be removed.
-     * @throws IllegalArgumentException If the vending machine is not found in the tracker.
-     */
-    public void removeVendingMachine(VendingMachine v) {
-        if (!machines.contains(v)) {
-            throw new IllegalArgumentException("The specified vending machine is not part of this tracker");
-        } else {
-            machines.remove(v);
-        }
-    }
-
-    /**
-     * Adds the specified vending machine to the machine tracker.
-     * <p>
-     * The method ensures that each vending machine in the tracker is unique.
-     *
-     * @param v The vending machine to be added.
-     * @throws IllegalArgumentException If the vending machine is already in the tracker.
-     */
-    public void addVendingMachine(VendingMachine v) {
-        if (machines.contains(v)) {
-            throw new IllegalArgumentException("The vendingmachine is already part of this tracker");
-        } else {
-            machines.add(v);
-        }
-    }
-
-
-    /**
-     * Retrieves a defensive copy of the list of vending machines in the tracker.
-     * <p>
-     * This ensures that external modifications to the returned list won't affect the internal state
-     * of the tracker.
-     *
-     * @return A list containing the vending machines in the tracker.
-     */
-    public List<VendingMachine> getMachines() {
-        return new ArrayList<>(machines);
-    }
-
-
-    /**
-     * Sets the vending machines managed by this tracker.
-     * <p>
-     * The method takes a defensive copy of the provided list, ensuring the internal
-     * state is protected from external modifications.
-     *
-     * @param machines The list of vending machines to be managed by the tracker.
-     */
-    public void setMachines(List<VendingMachine> machines) {
-        this.machines = new ArrayList<>(machines);
-    }
-
-=======
+  /**
+   * List holding the vending machines managed by this tracker.
+   */
   private List<VendingMachine> machines = new ArrayList<>();
 
   /**
@@ -87,8 +31,7 @@
   public void removeVendingMachine(final VendingMachine v) {
     if (!machines.contains(v)) {
       throw new IllegalArgumentException(
-        "The specified vending machine is not part of this tracker"
-      );
+          "The specified vending machine is not part of this tracker");
     } else {
       machines.remove(v);
     }
@@ -98,34 +41,40 @@
    * Adds the specified vending machine to the machine tracker.
    *
    * @param v The vending machine to be added to the tracker.
-   * @throws IllegalArgumentException If the vending machine is already in the tracker.
+   * @throws IllegalArgumentException If the vending machine is already in the
+   *                                  tracker.
    */
   public void addVendingMachine(final VendingMachine v) {
     if (machines.contains(v)) {
       throw new IllegalArgumentException(
-        "The vending machine is already part of this tracker"
-      );
+          "The vending machine is already part of this tracker");
     } else {
       machines.add(v);
     }
   }
 
   /**
-   * Retrieves a list of vending machines in this tracker.
+   * Retrieves a defensive copy of the list of vending machines in the tracker.
+   * <p>
+   * This ensures that external modifications to the returned list won't affect
+   * the internal state
+   * of the tracker.
    *
-   * @return A list of vending machines in this tracker.
+   * @return A list containing the vending machines in the tracker.
    */
   public List<VendingMachine> getMachines() {
     return new ArrayList<>(machines);
   }
 
   /**
-   * Sets the list of vending machines in this tracker.
+   * Sets the vending machines managed by this tracker.
+   * <p>
+   * The method takes a defensive copy of the provided list, ensuring the internal
+   * state is protected from external modifications.
    *
-   * @param newMachines The list of vending machines to be set in the tracker.
+   * @param newMachines The list of vending machines to be managed by the tracker.
    */
   public void setMachines(final List<VendingMachine> newMachines) {
     this.machines = new ArrayList<>(newMachines);
   }
->>>>>>> b8883a0b
 }