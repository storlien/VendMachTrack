package vendmachtrack.springboot.controller;

import org.springframework.beans.factory.annotation.Autowired;
import org.springframework.http.ResponseEntity;
import org.springframework.web.bind.annotation.*;
import vendmachtrack.springboot.service.MachineTrackerService;

import java.util.HashMap;

/**
 * Controller responsible for handling HTTP requests related to the machine tracker operations.
 * Provides endpoints to view, add, modify, and delete vending machines and their inventory.
 */
@RestController
@RequestMapping(MachineTrackerController.VENDMACHTRACK_SERVICE_PATH)
public class MachineTrackerController {

    static final String VENDMACHTRACK_SERVICE_PATH = "vendmachtrack";

    private final MachineTrackerService machtrackService;

    /**
     * Constructor injection of the MachineTrackerService dependency.
     *
     * @param machtrackService The service layer handling the machine tracker logic.
     */
    @Autowired
    public MachineTrackerController(MachineTrackerService machtrackService) {
        this.machtrackService = machtrackService;
    }

    /**
     * Fetches the list of all vending machines.
     *
     * @return List of vending machines with their IDs and locations.
     */
    @GetMapping()
    public ResponseEntity<HashMap<Integer, String>> getVendMachList() {
        return ResponseEntity.ok(machtrackService.getVendMachList());
    }

    /**
     * Retrieves the location of a vending machine by its ID.
     *
     * @param id The ID of the vending machine.
     * @return Location of the vending machine.
     */
    @GetMapping("/{id}/name")
    public ResponseEntity<String> getVendMachLocation(@PathVariable("id") int id) {
        return ResponseEntity.ok(machtrackService.getVendMachLocation(id));
    }

    /**
     * Fetches the inventory of a specific vending machine by its ID.
     *
     * @param id The ID of the vending machine.
     * @return Inventory items and their quantities.
     */
    @GetMapping("/{id}")
    public ResponseEntity<HashMap<String, Integer>> getInventory(@PathVariable("id") int id) {
        return ResponseEntity.ok(machtrackService.getInventory(id));
    }

    /**
     * Adds items to the inventory of a vending machine.
     *
     * @param id       The ID of the vending machine.
     * @param item     The name of the item.
     * @param quantity The quantity of the item to add.
     * @return Updated inventory items and their quantities.
     */
    @PutMapping("/{id}/add")
<<<<<<< HEAD
    public ResponseEntity<HashMap<String, Integer>> addItem(@PathVariable("id") int id, @RequestParam String item, @RequestParam int quantity) {
=======
    public ResponseEntity<HashMap<String, Integer>> addItem(@PathVariable("id") int id, @RequestParam String item,
                                                            @RequestParam int quantity) {
>>>>>>> f6acf245
        return ResponseEntity.ok(machtrackService.addItem(id, item, quantity));
    }

    /**
     * Removes items from the inventory of a vending machine.
     *
     * @param id       The ID of the vending machine.
     * @param item     The name of the item.
     * @param quantity The quantity of the item to remove.
     * @return Updated inventory items and their quantities.
     */
    @PutMapping("/{id}/remove")
<<<<<<< HEAD
    public ResponseEntity<HashMap<String, Integer>> removeItem(@PathVariable("id") int id, @RequestParam String item, @RequestParam int quantity) {
=======
    public ResponseEntity<HashMap<String, Integer>> removeItem(@PathVariable("id") int id, @RequestParam String item,
                                                               @RequestParam int quantity) {
>>>>>>> f6acf245
        return ResponseEntity.ok(machtrackService.removeItem(id, item, quantity));
    }

    /**
     * Adds a new vending machine.
     *
     * @param id       The ID of the new vending machine.
     * @param location The location of the new vending machine.
     * @return Updated list of vending machines with their IDs and locations.
     */
    @PostMapping("/add")
    public ResponseEntity<HashMap<Integer, String>> addVendMach(@RequestParam int id, @RequestParam String location) {
        return ResponseEntity.ok(machtrackService.addVendMach(id, location));
    }

    /**
     * Removes a vending machine by its ID.
     *
     * @param id The ID of the vending machine to remove.
     * @return Updated list of vending machines with their IDs and locations.
     */
    @DeleteMapping("/{id}")
    public ResponseEntity<HashMap<Integer, String>> removeVendMach(@PathVariable("id") int id) {
        return ResponseEntity.ok(machtrackService.removeVendMach(id));
    }

    /**
     * Changes the location of a vending machine.
     *
     * @param id       The ID of the vending machine.
     * @param location The new location.
     * @return Updated list of vending machines with their IDs and locations.
     */
    @PutMapping("/{id}")
    public ResponseEntity<HashMap<Integer, String>> changeLocation(@PathVariable("id") int id,
                                                                   @RequestParam String location) {
        return ResponseEntity.ok(machtrackService.changeLocation(id, location));
    }
}<|MERGE_RESOLUTION|>--- conflicted
+++ resolved
@@ -8,8 +8,10 @@
 import java.util.HashMap;
 
 /**
- * Controller responsible for handling HTTP requests related to the machine tracker operations.
- * Provides endpoints to view, add, modify, and delete vending machines and their inventory.
+ * Controller responsible for handling HTTP requests related to the machine
+ * tracker operations.
+ * Provides endpoints to view, add, modify, and delete vending machines and
+ * their inventory.
  */
 @RestController
 @RequestMapping(MachineTrackerController.VENDMACHTRACK_SERVICE_PATH)
@@ -70,12 +72,8 @@
      * @return Updated inventory items and their quantities.
      */
     @PutMapping("/{id}/add")
-<<<<<<< HEAD
-    public ResponseEntity<HashMap<String, Integer>> addItem(@PathVariable("id") int id, @RequestParam String item, @RequestParam int quantity) {
-=======
     public ResponseEntity<HashMap<String, Integer>> addItem(@PathVariable("id") int id, @RequestParam String item,
-                                                            @RequestParam int quantity) {
->>>>>>> f6acf245
+            @RequestParam int quantity) {
         return ResponseEntity.ok(machtrackService.addItem(id, item, quantity));
     }
 
@@ -88,12 +86,8 @@
      * @return Updated inventory items and their quantities.
      */
     @PutMapping("/{id}/remove")
-<<<<<<< HEAD
-    public ResponseEntity<HashMap<String, Integer>> removeItem(@PathVariable("id") int id, @RequestParam String item, @RequestParam int quantity) {
-=======
     public ResponseEntity<HashMap<String, Integer>> removeItem(@PathVariable("id") int id, @RequestParam String item,
-                                                               @RequestParam int quantity) {
->>>>>>> f6acf245
+            @RequestParam int quantity) {
         return ResponseEntity.ok(machtrackService.removeItem(id, item, quantity));
     }
 
@@ -129,7 +123,7 @@
      */
     @PutMapping("/{id}")
     public ResponseEntity<HashMap<Integer, String>> changeLocation(@PathVariable("id") int id,
-                                                                   @RequestParam String location) {
+            @RequestParam String location) {
         return ResponseEntity.ok(machtrackService.changeLocation(id, location));
     }
 }