package vendmachtrack.springboot.exception;

import org.springframework.http.HttpStatus;
import org.springframework.web.bind.annotation.ResponseStatus;

/**
 * Represents an exception thrown when provided input to an endpoint is illegal or in an unexpected format.
 * <p>
 * This exception integrates with the {@link GlobalExceptionHandler} to automatically
 * respond with an HTTP {@code BAD_REQUEST} status and provide relevant error details to the client.
 * </p>
 */
@ResponseStatus(HttpStatus.BAD_REQUEST)
public class IllegalInputException extends RuntimeException {

<<<<<<< HEAD
    /**
     * Constructs a new exception with the specified error message.
     *
     * @param message the detail message, providing the reason the exception was thrown.
     */
    public IllegalInputException(String message) {
=======
    public IllegalInputException(final String message) {
>>>>>>> b8883a0b
        super(message);
    }
}<|MERGE_RESOLUTION|>--- conflicted
+++ resolved
@@ -4,25 +4,25 @@
 import org.springframework.web.bind.annotation.ResponseStatus;
 
 /**
- * Represents an exception thrown when provided input to an endpoint is illegal or in an unexpected format.
+ * Represents an exception thrown when provided input to an endpoint is illegal
+ * or in an unexpected format.
  * <p>
- * This exception integrates with the {@link GlobalExceptionHandler} to automatically
- * respond with an HTTP {@code BAD_REQUEST} status and provide relevant error details to the client.
+ * This exception integrates with the {@link GlobalExceptionHandler} to
+ * automatically
+ * respond with an HTTP {@code BAD_REQUEST} status and provide relevant error
+ * details to the client.
  * </p>
  */
 @ResponseStatus(HttpStatus.BAD_REQUEST)
 public class IllegalInputException extends RuntimeException {
 
-<<<<<<< HEAD
     /**
      * Constructs a new exception with the specified error message.
      *
-     * @param message the detail message, providing the reason the exception was thrown.
+     * @param message the detail message, providing the reason the exception was
+     *                thrown.
      */
     public IllegalInputException(String message) {
-=======
-    public IllegalInputException(final String message) {
->>>>>>> b8883a0b
         super(message);
     }
 }