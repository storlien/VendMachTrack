package vendmachtrack.springboot.repository;

import org.springframework.stereotype.Repository;
import vendmachtrack.core.MachineTracker;
import vendmachtrack.core.VendingMachine;
import vendmachtrack.jsonio.VendmachtrackPersistence;

/**
 * Repository class responsible for handling operations related to the {@code MachineTracker}.
 * This class integrates with the {@code VendmachtrackPersistence} class to manage Vending Machine data.
 * <p>
 * This class is stateless, ensuring that the data retrieved and persisted is always up-to-date with the
 * data storage.
 */
@Repository
public class MachineTrackerRepository {

    /**
     * Instance of the persistence class used for data operations.
     */
    private final VendmachtrackPersistence persistence;

    /**
     * Constructs a new {@code MachineTrackerRepository} instance.
     *
     * @param fileName The name of the file where the data is stored.
     */
    public MachineTrackerRepository(String fileName) {
        persistence = new VendmachtrackPersistence(fileName);
    }

    /**
     * Retrieves the current state of the {@code MachineTracker}.
     *
     * @return The current {@code MachineTracker} instance.
     */
    public MachineTracker getVendmachtrack() {
        return persistence.getVendmachtrack();
    }

    /**
     * Persists the given {@code MachineTracker} instance.
     *
     * @param vendmachtrack The {@code MachineTracker} instance to save.
     * @return The saved {@code MachineTracker} instance.
     */
    public MachineTracker saveVendmachtrack(MachineTracker vendmachtrack) {
        persistence.saveVendmachtrack(vendmachtrack);
        return vendmachtrack;
    }

    /**
     * Retrieves a {@code VendingMachine} by its ID.
     *
     * @param id The ID of the {@code VendingMachine}.
     * @return The {@code VendingMachine} with the specified ID, or null if not found.
     */
    public VendingMachine getVendMach(int id) {
        for (VendingMachine vendMach : getVendmachtrack().getMachines()) {
            if (vendMach.getId() == id) {
                return vendMach;
            }
        }

        return null;
    }

    /**
     * Updates the location of a specific {@code VendingMachine} based on its ID.
     *
     * @param id       The ID of the {@code VendingMachine}.
     * @param location The new location.
     * @return The updated {@code VendingMachine}, or null if not found.
     */
    public VendingMachine changeLocation(int id, String location) {
        MachineTracker machTrack = getVendmachtrack();

        for (VendingMachine vendMach : machTrack.getMachines()) {
            if (vendMach.getId() == id) {
                vendMach.setLocation(location);
                saveVendmachtrack(machTrack);
                return vendMach;
            }
        }

        return null;

    }

<<<<<<< HEAD
    /**
     * Adds an item to a specific {@code VendingMachine} based on its ID.
     *
     * @param id     The ID of the {@code VendingMachine}.
     * @param item   The item to add.
     * @param amount The quantity of the item to add.
     * @return The updated {@code VendingMachine}, or null if not found.
     */
    public VendingMachine addItem(int id, String item, int amount) {
=======
    public VendingMachine addItem(int id, String item, int quantity) {
>>>>>>> f6acf245
        MachineTracker machTrack = getVendmachtrack();

        for (VendingMachine vendMach : machTrack.getMachines()) {
            if (vendMach.getId() == id) {
                vendMach.addItem(item, quantity);
                saveVendmachtrack(machTrack);
                return vendMach;
            }
        }

        return null;
    }

<<<<<<< HEAD
    /**
     * Removes an item from a specific {@code VendingMachine} based on its ID.
     *
     * @param id     The ID of the {@code VendingMachine}.
     * @param item   The item to remove.
     * @param amount The quantity of the item to remove.
     * @return The updated {@code VendingMachine}, or null if not found.
     */
    public VendingMachine removeItem(int id, String item, int amount) {
=======
    public VendingMachine removeItem(int id, String item, int quantity) {
>>>>>>> f6acf245
        MachineTracker machTrack = getVendmachtrack();

        for (VendingMachine vendMach : machTrack.getMachines()) {
            if (vendMach.getId() == id) {
                vendMach.removeItem(item, quantity);
                saveVendmachtrack(machTrack);
                return vendMach;
            }
        }

        return null;
    }

    /**
     * Adds a new {@code VendingMachine} with a specified ID and location to the {@code MachineTracker}.
     *
     * @param id       The ID of the new {@code VendingMachine}.
     * @param location The location of the new {@code VendingMachine}.
     * @return The updated {@code MachineTracker} instance.
     */
    public MachineTracker addVendMach(int id, String location) {
        MachineTracker machTrack = getVendmachtrack();
        VendingMachine vendMach = new VendingMachine();

        vendMach.setId(id);
        vendMach.setLocation(location);
        machTrack.addVendingMachine(vendMach);

        return saveVendmachtrack(machTrack);
    }

    /**
     * Removes a {@code VendingMachine} based on its ID from the {@code MachineTracker}.
     *
     * @param id The ID of the {@code VendingMachine} to remove.
     * @return The updated {@code MachineTracker} instance.
     */
    public MachineTracker removeVendMach(int id) {
        MachineTracker machTrack = getVendmachtrack();

        for (VendingMachine vendMach : machTrack.getMachines()) {
            if (vendMach.getId() == id) {
                machTrack.removeVendingMachine(vendMach);
            }
        }

        saveVendmachtrack(machTrack);

        return machTrack;
    }
}<|MERGE_RESOLUTION|>--- conflicted
+++ resolved
@@ -6,10 +6,13 @@
 import vendmachtrack.jsonio.VendmachtrackPersistence;
 
 /**
- * Repository class responsible for handling operations related to the {@code MachineTracker}.
- * This class integrates with the {@code VendmachtrackPersistence} class to manage Vending Machine data.
+ * Repository class responsible for handling operations related to the
+ * {@code MachineTracker}.
+ * This class integrates with the {@code VendmachtrackPersistence} class to
+ * manage Vending Machine data.
  * <p>
- * This class is stateless, ensuring that the data retrieved and persisted is always up-to-date with the
+ * This class is stateless, ensuring that the data retrieved and persisted is
+ * always up-to-date with the
  * data storage.
  */
 @Repository
@@ -53,7 +56,8 @@
      * Retrieves a {@code VendingMachine} by its ID.
      *
      * @param id The ID of the {@code VendingMachine}.
-     * @return The {@code VendingMachine} with the specified ID, or null if not found.
+     * @return The {@code VendingMachine} with the specified ID, or null if not
+     *         found.
      */
     public VendingMachine getVendMach(int id) {
         for (VendingMachine vendMach : getVendmachtrack().getMachines()) {
@@ -87,7 +91,6 @@
 
     }
 
-<<<<<<< HEAD
     /**
      * Adds an item to a specific {@code VendingMachine} based on its ID.
      *
@@ -96,10 +99,7 @@
      * @param amount The quantity of the item to add.
      * @return The updated {@code VendingMachine}, or null if not found.
      */
-    public VendingMachine addItem(int id, String item, int amount) {
-=======
     public VendingMachine addItem(int id, String item, int quantity) {
->>>>>>> f6acf245
         MachineTracker machTrack = getVendmachtrack();
 
         for (VendingMachine vendMach : machTrack.getMachines()) {
@@ -113,19 +113,7 @@
         return null;
     }
 
-<<<<<<< HEAD
-    /**
-     * Removes an item from a specific {@code VendingMachine} based on its ID.
-     *
-     * @param id     The ID of the {@code VendingMachine}.
-     * @param item   The item to remove.
-     * @param amount The quantity of the item to remove.
-     * @return The updated {@code VendingMachine}, or null if not found.
-     */
-    public VendingMachine removeItem(int id, String item, int amount) {
-=======
     public VendingMachine removeItem(int id, String item, int quantity) {
->>>>>>> f6acf245
         MachineTracker machTrack = getVendmachtrack();
 
         for (VendingMachine vendMach : machTrack.getMachines()) {
@@ -140,7 +128,8 @@
     }
 
     /**
-     * Adds a new {@code VendingMachine} with a specified ID and location to the {@code MachineTracker}.
+     * Adds a new {@code VendingMachine} with a specified ID and location to the
+     * {@code MachineTracker}.
      *
      * @param id       The ID of the new {@code VendingMachine}.
      * @param location The location of the new {@code VendingMachine}.
@@ -158,7 +147,8 @@
     }
 
     /**
-     * Removes a {@code VendingMachine} based on its ID from the {@code MachineTracker}.
+     * Removes a {@code VendingMachine} based on its ID from the
+     * {@code MachineTracker}.
      *
      * @param id The ID of the {@code VendingMachine} to remove.
      * @return The updated {@code MachineTracker} instance.
