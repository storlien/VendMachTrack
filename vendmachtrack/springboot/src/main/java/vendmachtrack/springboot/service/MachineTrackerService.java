package vendmachtrack.springboot.service;

import org.springframework.beans.factory.annotation.Autowired;
import org.springframework.stereotype.Service;
import vendmachtrack.core.MachineTracker;
import vendmachtrack.core.VendingMachine;
import vendmachtrack.springboot.exception.IllegalInputException;
import vendmachtrack.springboot.exception.ResourceNotFoundException;
import vendmachtrack.springboot.repository.MachineTrackerRepository;

import java.util.HashMap;
import java.util.Optional;
import java.util.regex.Pattern;

/**
 * Service layer responsible for managing the operations associated with
 * {@code Vending Machines}. It interacts with repositories, performs
 * validations,
 * and provides functionalities like fetching machine details, adding or
 * removing items,
 * and more.
 */
@Service
public class MachineTrackerService {

    private final MachineTrackerRepository repository;

    /**
     * Constructor injection of the MachineTrackerRepository dependency.
     *
     * @param repository the repository used for data storage interactions
     */
    @Autowired
    public MachineTrackerService(final MachineTrackerRepository repository) {
        this.repository = repository;
    }

    /**
     * Retrieves a list of all {@code Vending Machines} with their locations.
     *
     * @return A map containing machine IDs and their respective locations.
     * @throws ResourceNotFoundException if the Vending Machine Tracker is not
     *                                   found.
     */
    public HashMap<Integer, String> getVendMachList() {
        Optional<MachineTracker> machtrack = Optional.ofNullable(repository.getVendmachtrack());

        if (machtrack.isPresent()) {
            HashMap<Integer, String> vendMachList = new HashMap<>();

            for (VendingMachine vendMach : machtrack.get().getMachines()) {
                vendMachList.put(vendMach.getId(), vendMach.getLocation());
            }

            return vendMachList;
        } else {
            throw new ResourceNotFoundException("Vending Machine Tracker not found");
        }
    }

<<<<<<< HEAD
    /**
     * Fetches the location of a specific {@code Vending Machine} by its ID.
     *
     * @param id The ID of the Vending Machine.
     * @return The location of the Vending Machine with the given ID.
     * @throws ResourceNotFoundException if no Vending Machine with the specified ID
     *                                   exists.
     */
    public String getVendMachLocation(int id) {
=======
    public String getVendMachLocation(final int id) {
>>>>>>> b8883a0b
        HashMap<Integer, String> vendMachList = getVendMachList();

        if (vendMachList.containsKey(id)) {
            return vendMachList.get(id);
        } else {
            throw new ResourceNotFoundException("No such Vending Machine with ID: " + id);
        }
    }

<<<<<<< HEAD
    /**
     * Retrieves the inventory status of a {@code Vending Machine} by its ID.
     *
     * @param id The ID of the Vending Machine.
     * @return A map of items and their quantities in the machine's inventory.
     * @throws ResourceNotFoundException if the Vending Machine Tracker is not
     *                                   found.
     */
    public HashMap<String, Integer> getInventory(int id) {
        return getVendMach(id).getStatus();
    }

    /**
     * Adds a specified quantity of a particular item to a {@code Vending Machine}
     * inventory.
     *
     * @param id       The ID of the Vending Machine.
     * @param item     The name of the item to add.
     * @param quantity The quantity of the item to add.
     * @return Updated inventory status of the Vending Machine.
     * @throws IllegalInputException     if the input values for item or quantity
     *                                   are invalid.
     * @throws ResourceNotFoundException if no Vending Machine with the specified ID
     *                                   exists.
     */
    public HashMap<String, Integer> addItem(int id, String item, int quantity) {
=======
    public HashMap<String, Integer> getInventory(final int id) {
        return getVendMach(id).getStatus();
    }

    public HashMap<String, Integer> addItem(final int id, final String item, final int quantity) {
>>>>>>> b8883a0b
        validateItem(item);
        validateQuantity(quantity);
        validateQuantity(quantity);
        validateVendMachId(id);

        return repository.addItem(id, item, quantity).getStatus();
    }

<<<<<<< HEAD
    /**
     * Removes a specified quantity of a particular item from a
     * {@code Vending Machine} inventory.
     *
     * @param id       The ID of the Vending Machine.
     * @param item     The name of the item to remove.
     * @param quantity The quantity of the item to remove.
     * @return Updated inventory status of the Vending Machine.
     * @throws IllegalInputException     if the input values for item or quantity
     *                                   are invalid or if the machine's inventory
     *                                   doesn't contain the specified item or not
     *                                   enough quantity of the item.
     * @throws ResourceNotFoundException if no Vending Machine with the specified ID
     *                                   exists.
     */
    public HashMap<String, Integer> removeItem(int id, String item, int quantity) {
=======
    public HashMap<String, Integer> removeItem(final int id, final String item, final int quantity) {
>>>>>>> b8883a0b
        validateItem(item);
        validateQuantity(quantity);
        validateQuantity(quantity);
        validateVendMachId(id);

        VendingMachine vendMach = getVendMach(id);

        if (!vendMach.getStatus().containsKey(item)) {
            throw new IllegalInputException("The vending machine's inventory does not contain this item");
        } else if (quantity > vendMach.getStatus().get(item)) {
            throw new IllegalInputException(
                    "The vending machine's inventory contains less than the given quantity to remove of item: " + item);
        } else {
            return repository.removeItem(id, item, quantity).getStatus();
        }
    }

<<<<<<< HEAD
    /**
     * Adds a new {@code Vending Machine} with a specified ID and location.
     *
     * @param id       The ID of the new Vending Machine.
     * @param location The location of the new Vending Machine.
     * @return Updated list of Vending Machines and their locations.
     * @throws IllegalInputException if the input values for location are invalid or
     *                               if a Vending Machine with the given ID already
     *                               exists.
     */
    public HashMap<Integer, String> addVendMach(int id, String location) {
=======
    public HashMap<Integer, String> addVendMach(final int id, final String location) {
>>>>>>> b8883a0b
        validateNewVendMachId(id);
        validateLocation(location);
        repository.addVendMach(id, location);

        return getVendMachList();
    }

<<<<<<< HEAD
    /**
     * Removes a {@code Vending Machine} by its ID.
     *
     * @param id The ID of the Vending Machine to remove.
     * @return Updated list of Vending Machines and their locations.
     * @throws ResourceNotFoundException if no Vending Machine with the specified ID
     *                                   exists.
     */
    public HashMap<Integer, String> removeVendMach(int id) {
=======
    public HashMap<Integer, String> removeVendMach(final int id) {
>>>>>>> b8883a0b
        validateVendMachId(id);
        repository.removeVendMach(id);

        return getVendMachList();
    }

<<<<<<< HEAD
    /**
     * Changes the location of an existing {@code Vending Machine}.
     *
     * @param id       The ID of the Vending Machine.
     * @param location The new location for the Vending Machine.
     * @return Updated list of Vending Machines and their locations.
     * @throws IllegalInputException     if the input values for location are
     *                                   invalid.
     * @throws ResourceNotFoundException if no Vending Machine with the specified ID
     *                                   exists.
     */
    public HashMap<Integer, String> changeLocation(int id, String location) {
=======
    public HashMap<Integer, String> changeLocation(final int id, final String location) {
>>>>>>> b8883a0b
        validateLocation(location);
        validateVendMachId(id);
        repository.changeLocation(id, location);

        return getVendMachList();
    }

<<<<<<< HEAD
    /**
     * Validates a given location string based on the specified format.
     * This method is for internal use.
     *
     * @param location The location string to validate.
     * @throws IllegalInputException if the location name is not valid.
     */
    private void validateLocation(String location) {
=======
    private void validateLocation(final String location) {
>>>>>>> b8883a0b
        if (!Pattern.compile("[A-ZÆØÅ][a-zæøå]*( [A-ZÆØÅ][a-zæøå]*)*").matcher(location).matches()) {
            throw new IllegalInputException("Location name not valid");
        }
    }

<<<<<<< HEAD
    /**
     * Validates the provided quantity to ensure it is greater than zero.
     * This method is for internal use.
     *
     * @param quantity The quantity to validate.
     * @throws IllegalInputException if the quantity is less than one.
     */
    private void validateQuantity(int quantity) {
=======
    private void validateQuantity(final int quantity) {
>>>>>>> b8883a0b
        if (quantity < 1) {
            throw new IllegalInputException("Quantity has to be higher than zero");
        }
    }

<<<<<<< HEAD
    /**
     * Validates a given item string to ensure it matches the required format.
     * This method is for internal use.
     *
     * @param item The item string to validate.
     * @throws IllegalInputException if the item name is not valid.
     */
    private void validateItem(String item) {
=======
    private void validateItem(final String item) {
>>>>>>> b8883a0b
        if (!Pattern.compile("\\S(.*\\S)?").matcher(item).matches()) {
            throw new IllegalInputException("Item name not valid");
        }
    }

<<<<<<< HEAD
    /**
     * Validates a given Vending Machine ID to ensure it exists.
     * This method is for internal use.
     *
     * @param id The Vending Machine ID to validate.
     * @throws ResourceNotFoundException if no Vending Machine with the specified ID
     *                                   exists.
     */
    private void validateVendMachId(int id) {
=======
    private void validateVendMachId(final int id) {
>>>>>>> b8883a0b
        Optional<VendingMachine> vendMach = Optional.ofNullable(repository.getVendMach(id));

        if (vendMach.isEmpty()) {
            throw new ResourceNotFoundException("No such Vending Machine with ID: " + id);
        }
    }

<<<<<<< HEAD
    /**
     * Validates a new Vending Machine ID to ensure it doesn't already exist and
     * follows the correct format.
     * This method is for internal use.
     *
     * @param id The new Vending Machine ID to validate.
     * @throws IllegalInputException if a Vending Machine with the given ID already
     *                               exists or if the ID format is invalid.
     */
    private void validateNewVendMachId(int id) {
        Optional<VendingMachine> vendMach = Optional.ofNullable(repository.getVendMach(id));
=======
    private void validateNewVendMachId(final int id) {
    Optional<VendingMachine> vendMach = Optional.ofNullable(repository.getVendMach(id));
>>>>>>> b8883a0b

        if (vendMach.isPresent()) {
            throw new IllegalInputException("A vending machine with id " + id + " already exists");
        } else if (!Pattern.compile("\\d+").matcher(String.valueOf(id)).matches()) {
            throw new IllegalInputException("Id not valid");
        }
    }

<<<<<<< HEAD
    /**
     * Retrieves a {@code VendingMachine} instance by its ID after validating its
     * existence.
     * This method is for internal use.
     *
     * @param id The ID of the Vending Machine.
     * @return The {@code VendingMachine} instance with the specified ID.
     * @throws ResourceNotFoundException if no Vending Machine with the specified ID
     *                                   exists.
     */
    private VendingMachine getVendMach(int id) {
=======
    private VendingMachine getVendMach(final int id) {
>>>>>>> b8883a0b
        validateVendMachId(id);
        return repository.getVendMach(id);
    }

}<|MERGE_RESOLUTION|>--- conflicted
+++ resolved
@@ -58,19 +58,7 @@
         }
     }
 
-<<<<<<< HEAD
-    /**
-     * Fetches the location of a specific {@code Vending Machine} by its ID.
-     *
-     * @param id The ID of the Vending Machine.
-     * @return The location of the Vending Machine with the given ID.
-     * @throws ResourceNotFoundException if no Vending Machine with the specified ID
-     *                                   exists.
-     */
-    public String getVendMachLocation(int id) {
-=======
     public String getVendMachLocation(final int id) {
->>>>>>> b8883a0b
         HashMap<Integer, String> vendMachList = getVendMachList();
 
         if (vendMachList.containsKey(id)) {
@@ -80,40 +68,11 @@
         }
     }
 
-<<<<<<< HEAD
-    /**
-     * Retrieves the inventory status of a {@code Vending Machine} by its ID.
-     *
-     * @param id The ID of the Vending Machine.
-     * @return A map of items and their quantities in the machine's inventory.
-     * @throws ResourceNotFoundException if the Vending Machine Tracker is not
-     *                                   found.
-     */
-    public HashMap<String, Integer> getInventory(int id) {
-        return getVendMach(id).getStatus();
-    }
-
-    /**
-     * Adds a specified quantity of a particular item to a {@code Vending Machine}
-     * inventory.
-     *
-     * @param id       The ID of the Vending Machine.
-     * @param item     The name of the item to add.
-     * @param quantity The quantity of the item to add.
-     * @return Updated inventory status of the Vending Machine.
-     * @throws IllegalInputException     if the input values for item or quantity
-     *                                   are invalid.
-     * @throws ResourceNotFoundException if no Vending Machine with the specified ID
-     *                                   exists.
-     */
-    public HashMap<String, Integer> addItem(int id, String item, int quantity) {
-=======
     public HashMap<String, Integer> getInventory(final int id) {
         return getVendMach(id).getStatus();
     }
 
     public HashMap<String, Integer> addItem(final int id, final String item, final int quantity) {
->>>>>>> b8883a0b
         validateItem(item);
         validateQuantity(quantity);
         validateQuantity(quantity);
@@ -122,26 +81,7 @@
         return repository.addItem(id, item, quantity).getStatus();
     }
 
-<<<<<<< HEAD
-    /**
-     * Removes a specified quantity of a particular item from a
-     * {@code Vending Machine} inventory.
-     *
-     * @param id       The ID of the Vending Machine.
-     * @param item     The name of the item to remove.
-     * @param quantity The quantity of the item to remove.
-     * @return Updated inventory status of the Vending Machine.
-     * @throws IllegalInputException     if the input values for item or quantity
-     *                                   are invalid or if the machine's inventory
-     *                                   doesn't contain the specified item or not
-     *                                   enough quantity of the item.
-     * @throws ResourceNotFoundException if no Vending Machine with the specified ID
-     *                                   exists.
-     */
-    public HashMap<String, Integer> removeItem(int id, String item, int quantity) {
-=======
     public HashMap<String, Integer> removeItem(final int id, final String item, final int quantity) {
->>>>>>> b8883a0b
         validateItem(item);
         validateQuantity(quantity);
         validateQuantity(quantity);
@@ -159,21 +99,7 @@
         }
     }
 
-<<<<<<< HEAD
-    /**
-     * Adds a new {@code Vending Machine} with a specified ID and location.
-     *
-     * @param id       The ID of the new Vending Machine.
-     * @param location The location of the new Vending Machine.
-     * @return Updated list of Vending Machines and their locations.
-     * @throws IllegalInputException if the input values for location are invalid or
-     *                               if a Vending Machine with the given ID already
-     *                               exists.
-     */
-    public HashMap<Integer, String> addVendMach(int id, String location) {
-=======
     public HashMap<Integer, String> addVendMach(final int id, final String location) {
->>>>>>> b8883a0b
         validateNewVendMachId(id);
         validateLocation(location);
         repository.addVendMach(id, location);
@@ -181,41 +107,14 @@
         return getVendMachList();
     }
 
-<<<<<<< HEAD
-    /**
-     * Removes a {@code Vending Machine} by its ID.
-     *
-     * @param id The ID of the Vending Machine to remove.
-     * @return Updated list of Vending Machines and their locations.
-     * @throws ResourceNotFoundException if no Vending Machine with the specified ID
-     *                                   exists.
-     */
-    public HashMap<Integer, String> removeVendMach(int id) {
-=======
     public HashMap<Integer, String> removeVendMach(final int id) {
->>>>>>> b8883a0b
         validateVendMachId(id);
         repository.removeVendMach(id);
 
         return getVendMachList();
     }
 
-<<<<<<< HEAD
-    /**
-     * Changes the location of an existing {@code Vending Machine}.
-     *
-     * @param id       The ID of the Vending Machine.
-     * @param location The new location for the Vending Machine.
-     * @return Updated list of Vending Machines and their locations.
-     * @throws IllegalInputException     if the input values for location are
-     *                                   invalid.
-     * @throws ResourceNotFoundException if no Vending Machine with the specified ID
-     *                                   exists.
-     */
-    public HashMap<Integer, String> changeLocation(int id, String location) {
-=======
     public HashMap<Integer, String> changeLocation(final int id, final String location) {
->>>>>>> b8883a0b
         validateLocation(location);
         validateVendMachId(id);
         repository.changeLocation(id, location);
@@ -223,70 +122,25 @@
         return getVendMachList();
     }
 
-<<<<<<< HEAD
-    /**
-     * Validates a given location string based on the specified format.
-     * This method is for internal use.
-     *
-     * @param location The location string to validate.
-     * @throws IllegalInputException if the location name is not valid.
-     */
-    private void validateLocation(String location) {
-=======
     private void validateLocation(final String location) {
->>>>>>> b8883a0b
         if (!Pattern.compile("[A-ZÆØÅ][a-zæøå]*( [A-ZÆØÅ][a-zæøå]*)*").matcher(location).matches()) {
             throw new IllegalInputException("Location name not valid");
         }
     }
 
-<<<<<<< HEAD
-    /**
-     * Validates the provided quantity to ensure it is greater than zero.
-     * This method is for internal use.
-     *
-     * @param quantity The quantity to validate.
-     * @throws IllegalInputException if the quantity is less than one.
-     */
-    private void validateQuantity(int quantity) {
-=======
     private void validateQuantity(final int quantity) {
->>>>>>> b8883a0b
         if (quantity < 1) {
             throw new IllegalInputException("Quantity has to be higher than zero");
         }
     }
 
-<<<<<<< HEAD
-    /**
-     * Validates a given item string to ensure it matches the required format.
-     * This method is for internal use.
-     *
-     * @param item The item string to validate.
-     * @throws IllegalInputException if the item name is not valid.
-     */
-    private void validateItem(String item) {
-=======
     private void validateItem(final String item) {
->>>>>>> b8883a0b
         if (!Pattern.compile("\\S(.*\\S)?").matcher(item).matches()) {
             throw new IllegalInputException("Item name not valid");
         }
     }
 
-<<<<<<< HEAD
-    /**
-     * Validates a given Vending Machine ID to ensure it exists.
-     * This method is for internal use.
-     *
-     * @param id The Vending Machine ID to validate.
-     * @throws ResourceNotFoundException if no Vending Machine with the specified ID
-     *                                   exists.
-     */
-    private void validateVendMachId(int id) {
-=======
     private void validateVendMachId(final int id) {
->>>>>>> b8883a0b
         Optional<VendingMachine> vendMach = Optional.ofNullable(repository.getVendMach(id));
 
         if (vendMach.isEmpty()) {
@@ -294,22 +148,8 @@
         }
     }
 
-<<<<<<< HEAD
-    /**
-     * Validates a new Vending Machine ID to ensure it doesn't already exist and
-     * follows the correct format.
-     * This method is for internal use.
-     *
-     * @param id The new Vending Machine ID to validate.
-     * @throws IllegalInputException if a Vending Machine with the given ID already
-     *                               exists or if the ID format is invalid.
-     */
-    private void validateNewVendMachId(int id) {
+    private void validateNewVendMachId(final int id) {
         Optional<VendingMachine> vendMach = Optional.ofNullable(repository.getVendMach(id));
-=======
-    private void validateNewVendMachId(final int id) {
-    Optional<VendingMachine> vendMach = Optional.ofNullable(repository.getVendMach(id));
->>>>>>> b8883a0b
 
         if (vendMach.isPresent()) {
             throw new IllegalInputException("A vending machine with id " + id + " already exists");
@@ -318,21 +158,7 @@
         }
     }
 
-<<<<<<< HEAD
-    /**
-     * Retrieves a {@code VendingMachine} instance by its ID after validating its
-     * existence.
-     * This method is for internal use.
-     *
-     * @param id The ID of the Vending Machine.
-     * @return The {@code VendingMachine} instance with the specified ID.
-     * @throws ResourceNotFoundException if no Vending Machine with the specified ID
-     *                                   exists.
-     */
-    private VendingMachine getVendMach(int id) {
-=======
     private VendingMachine getVendMach(final int id) {
->>>>>>> b8883a0b
         validateVendMachId(id);
         return repository.getVendMach(id);
     }
