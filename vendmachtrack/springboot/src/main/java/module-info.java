--- conflicted
+++ resolved
@@ -9,16 +9,9 @@
     requires vendmachtrack.core;
     requires vendmachtrack.jsonio;
 
-<<<<<<< HEAD
     opens springboot to spring.core;
     opens springboot.controller to spring.core;
-    opens springboot.service to org.mockito, spring.core; //Not desirable encpasulation wise, but necessary for testing purposes ass of now, will look for option on this. 
-
-=======
-    opens vendmachtrack.springboot to spring.core;
-    opens vendmachtrack.springboot.controller to spring.core;
-    opens vendmachtrack.springboot.service to spring.core;
->>>>>>> f6189f1c
+    opens springboot.service to spring.core, org.mockito;
     //Opening the 'springboot.repository' to the spring.core module is necessary for testing purposes.
     // The reason why is because the Spring framework especialy the'ReflectionTestUtils' class needs
     // to gain access to the classes and their private fields within the 'springboot.repository' package.
