<?xml version="1.0" encoding="UTF-8"?>
<?import javafx.scene.control.Button?>
<?import javafx.scene.control.ChoiceBox?>
<?import javafx.scene.control.Label?>
<?import javafx.scene.control.TextArea?>
<?import javafx.scene.layout.Pane?>
<?import javafx.scene.text.Font?>
<Pane maxHeight="-Infinity" maxWidth="-Infinity" minHeight="-Infinity" minWidth="-Infinity" prefHeight="400.0"
      prefWidth="600.0" xmlns="http://javafx.com/javafx/19" xmlns:fx="http://javafx.com/fxml/1"
      fx:controller="vendmachtrack.ui.VendAppController">
    <children>
        <ChoiceBox fx:id="menuBar" layoutX="35.0" layoutY="86.0" prefHeight="45.0" prefWidth="475.0"/>
        <Label fx:id="myLabel" alignment="CENTER" contentDisplay="CENTER" layoutX="7.0" layoutY="15.0" prefHeight="45.0"
               prefWidth="583.0" text="Choose a vending machine " textAlignment="CENTER" textFill="#9d2020">
            <font>
                <Font size="25.0"/>
            </font>
        </Label>
        <Button fx:id="button" layoutX="520.0" layoutY="89.0" mnemonicParsing="false" onAction="#handleButtonClick"
                prefHeight="36.0" prefWidth="76.0" text="OK"/>
        <TextArea fx:id="textArea" layoutX="24.0" layoutY="155.0" prefHeight="200.0" prefWidth="553.0"/>
<<<<<<< HEAD
        <Button fx:id="refillButton" layoutX="520.0" layoutY="361.0" mnemonicParsing="false" onAction="#changeToRefillScene" prefHeight="28.0" prefWidth="56.0" text="Refill" />
=======
        <Button fx:id="userView" layoutX="506.0" layoutY="25.0" mnemonicParsing="false" onAction="#userViewScene" text="User View" />
>>>>>>> d5f0596b
    </children>
</Pane><|MERGE_RESOLUTION|>--- conflicted
+++ resolved
@@ -19,10 +19,7 @@
         <Button fx:id="button" layoutX="520.0" layoutY="89.0" mnemonicParsing="false" onAction="#handleButtonClick"
                 prefHeight="36.0" prefWidth="76.0" text="OK"/>
         <TextArea fx:id="textArea" layoutX="24.0" layoutY="155.0" prefHeight="200.0" prefWidth="553.0"/>
-<<<<<<< HEAD
         <Button fx:id="refillButton" layoutX="520.0" layoutY="361.0" mnemonicParsing="false" onAction="#changeToRefillScene" prefHeight="28.0" prefWidth="56.0" text="Refill" />
-=======
         <Button fx:id="userView" layoutX="506.0" layoutY="25.0" mnemonicParsing="false" onAction="#userViewScene" text="User View" />
->>>>>>> d5f0596b
     </children>
 </Pane>