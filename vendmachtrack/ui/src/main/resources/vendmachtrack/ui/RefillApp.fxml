<?xml version="1.0" encoding="UTF-8"?>

<?import javafx.scene.control.Button?>
<?import javafx.scene.control.Label?>
<?import javafx.scene.control.TextArea?>
<?import javafx.scene.control.TextField?>
<?import javafx.scene.layout.Pane?>
<?import javafx.scene.text.Font?>

<Pane maxHeight="-Infinity" maxWidth="-Infinity" minHeight="-Infinity" minWidth="-Infinity" prefHeight="400.0" prefWidth="600.0" xmlns="http://javafx.com/javafx/19" xmlns:fx="http://javafx.com/fxml/1" fx:controller="vendmachtrack.ui.RefillController">
    <children>
        <TextField fx:id="refillNumber" layoutX="186.0" layoutY="148.0" prefHeight="29.0" prefWidth="186.0" />
<<<<<<< HEAD
        <Button fx:id="refilllButton" layoutX="452.0" layoutY="142.0" mnemonicParsing="false" onAction="#refillItem" prefHeight="42.0" prefWidth="127.0" styleClass="button" text="Refill" textFill="#2b2b2c" />
        <TextArea fx:id="textArea" layoutX="15.0" layoutY="195.0" prefHeight="191.0" prefWidth="570.0" />
        <TextField fx:id="refillItem" layoutX="186.0" layoutY="99.0" prefHeight="29.0" prefWidth="186.0" />
        <Label layoutX="48.0" layoutY="99.0" prefHeight="29.0" prefWidth="100.0" text="Item:" />
        <Label layoutX="48.0" layoutY="149.0" prefHeight="9.0" prefWidth="80.0" text="Number:" />
        <Button fx:id="backButton" layoutX="34.0" layoutY="33.0" mnemonicParsing="false" onAction="#switchToMainScene" styleClass="button" text="Back" />
        <Label fx:id="title" layoutX="194.0" layoutY="28.0" prefHeight="36.0" prefWidth="243.0" styleClass="label-style" textFill="#0c0c9e">
=======
        <Button fx:id="refillButton" layoutX="452.0" layoutY="142.0" mnemonicParsing="false" onAction="#refillItem" prefHeight="42.0" prefWidth="127.0" text="Refill" textFill="#2b2b2c" />
        <TextArea fx:id="textArea" layoutX="15.0" layoutY="195.0" prefHeight="191.0" prefWidth="570.0" />
        <TextField fx:id="refillItem" layoutX="186.0" layoutY="99.0" prefHeight="29.0" prefWidth="186.0" />
        <Label layoutX="48.0" layoutY="99.0" prefHeight="29.0" prefWidth="100.0" text="Item:" textFill="#0c0c9e" />
        <Label layoutX="48.0" layoutY="149.0" prefHeight="9.0" prefWidth="80.0" text="Number:" textFill="#0c0c9e" />
        <Button fx:id="back" layoutX="34.0" layoutY="33.0" mnemonicParsing="false" onAction="#switchToMainScene" text="Back" />
        <Label fx:id="title" layoutX="194.0" layoutY="28.0" prefHeight="36.0" prefWidth="243.0" textFill="#0c0c9e">
>>>>>>> 9009dc43
            <font>
                <Font name="System Italic" size="20.0" />
            </font>
        </Label>
<<<<<<< HEAD
        <Text fx:id="answerText" layoutX="437.0" layoutY="118.0" strokeType="OUTSIDE" strokeWidth="0.0" wrappingWidth="127.0" />
=======
      <Label fx:id="answerText" layoutX="279.0" layoutY="349.0" prefHeight="29.0" prefWidth="299.0" />
>>>>>>> 9009dc43
    </children>
</Pane><|MERGE_RESOLUTION|>--- conflicted
+++ resolved
@@ -8,9 +8,9 @@
 <?import javafx.scene.text.Font?>
 
 <Pane maxHeight="-Infinity" maxWidth="-Infinity" minHeight="-Infinity" minWidth="-Infinity" prefHeight="400.0" prefWidth="600.0" xmlns="http://javafx.com/javafx/19" xmlns:fx="http://javafx.com/fxml/1" fx:controller="vendmachtrack.ui.RefillController">
+<Pane maxHeight="-Infinity" maxWidth="-Infinity" minHeight="-Infinity" minWidth="-Infinity" prefHeight="400.0" prefWidth="600.0" xmlns="http://javafx.com/javafx/19" xmlns:fx="http://javafx.com/fxml/1" fx:controller="vendmachtrack.ui.RefillController">
     <children>
         <TextField fx:id="refillNumber" layoutX="186.0" layoutY="148.0" prefHeight="29.0" prefWidth="186.0" />
-<<<<<<< HEAD
         <Button fx:id="refilllButton" layoutX="452.0" layoutY="142.0" mnemonicParsing="false" onAction="#refillItem" prefHeight="42.0" prefWidth="127.0" styleClass="button" text="Refill" textFill="#2b2b2c" />
         <TextArea fx:id="textArea" layoutX="15.0" layoutY="195.0" prefHeight="191.0" prefWidth="570.0" />
         <TextField fx:id="refillItem" layoutX="186.0" layoutY="99.0" prefHeight="29.0" prefWidth="186.0" />
@@ -18,23 +18,11 @@
         <Label layoutX="48.0" layoutY="149.0" prefHeight="9.0" prefWidth="80.0" text="Number:" />
         <Button fx:id="backButton" layoutX="34.0" layoutY="33.0" mnemonicParsing="false" onAction="#switchToMainScene" styleClass="button" text="Back" />
         <Label fx:id="title" layoutX="194.0" layoutY="28.0" prefHeight="36.0" prefWidth="243.0" styleClass="label-style" textFill="#0c0c9e">
-=======
-        <Button fx:id="refillButton" layoutX="452.0" layoutY="142.0" mnemonicParsing="false" onAction="#refillItem" prefHeight="42.0" prefWidth="127.0" text="Refill" textFill="#2b2b2c" />
-        <TextArea fx:id="textArea" layoutX="15.0" layoutY="195.0" prefHeight="191.0" prefWidth="570.0" />
-        <TextField fx:id="refillItem" layoutX="186.0" layoutY="99.0" prefHeight="29.0" prefWidth="186.0" />
-        <Label layoutX="48.0" layoutY="99.0" prefHeight="29.0" prefWidth="100.0" text="Item:" textFill="#0c0c9e" />
-        <Label layoutX="48.0" layoutY="149.0" prefHeight="9.0" prefWidth="80.0" text="Number:" textFill="#0c0c9e" />
-        <Button fx:id="back" layoutX="34.0" layoutY="33.0" mnemonicParsing="false" onAction="#switchToMainScene" text="Back" />
-        <Label fx:id="title" layoutX="194.0" layoutY="28.0" prefHeight="36.0" prefWidth="243.0" textFill="#0c0c9e">
->>>>>>> 9009dc43
             <font>
+                <Font name="System Italic" size="20.0" />
                 <Font name="System Italic" size="20.0" />
             </font>
         </Label>
-<<<<<<< HEAD
-        <Text fx:id="answerText" layoutX="437.0" layoutY="118.0" strokeType="OUTSIDE" strokeWidth="0.0" wrappingWidth="127.0" />
-=======
       <Label fx:id="answerText" layoutX="279.0" layoutY="349.0" prefHeight="29.0" prefWidth="299.0" />
->>>>>>> 9009dc43
     </children>
 </Pane>