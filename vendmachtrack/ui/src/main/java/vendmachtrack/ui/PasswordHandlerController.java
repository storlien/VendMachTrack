package vendmachtrack.ui;

import javafx.event.ActionEvent;
import javafx.fxml.FXML;
import javafx.fxml.FXMLLoader;
import javafx.scene.Node;
import javafx.scene.Parent;
import javafx.scene.Scene;
import javafx.scene.control.Button;
import javafx.scene.control.Label;
import javafx.scene.control.PasswordField;
import javafx.stage.Stage;
import vendmachtrack.core.PasswordHandler;
import vendmachtrack.ui.access.AccessService;

<<<<<<< HEAD
import java.io.IOException;

=======
/**
 * The PasswordHandlerController class handles user authentication through
 * password validation.
 * It provides methods to validate the user-entered password and switch between
 * scenes based on the validation result.
 */
>>>>>>> 18797eb7
public class PasswordHandlerController {

    @FXML
    private Button confirmButton;

    @FXML
    private PasswordField passwordField;

    @FXML
    private Label label;

    @FXML
    private Button backToUserView;

    private Stage stage;
    private Scene scene;
    private App mainApp;
    private int selectedMachineID;
    private AccessService service;

    /**
     * Handles the event when the user clicks the confirm button.
     * Validates the entered password and navigates to the appropriate scene.
     *
     * @param event The ActionEvent triggered by the user.
     * @throws IOException If an error occurs during scene transition.
     */
    public void onConfirmButtonClicked(ActionEvent event) throws IOException {
        String inputPassword = passwordField.getText();

        if (PasswordHandler.verifyPassword(inputPassword)) {
            backToHomePage(event);

        } else {
            label.getStyleClass().add("error-text");
            label.setText("Incorrect password. Please try again");
        }
    }

    /**
     * Sets the main application instance.
     *
     * @param mainApp The main application instance.
     */
    public void setMainApp(App mainApp) {
        this.mainApp = mainApp;
    }

    /**
     * Sets the AccessService instance to access vending machine data.
     *
     * @param service The AccessService instance.
     */
    public void setAccessService(AccessService service) {
        try {
            this.service = service;
        } catch (Exception e) {
            label.setText(e.getMessage());
        }
    }

    /**
     * Navigates back to the main vending machine tracker scene.
     *
     * @param event The ActionEvent triggered by the user.
     * @throws IOException If an error occurs during scene transition.
     */
    @FXML
    public void backToHomePage(ActionEvent event) throws IOException {
        mainApp.switchToMainScene(selectedMachineID);
    }

    /**
     * Sets the ID of the selected vending machine.
     *
     * @param machineID The ID of the selected vending machine.
     */
    public void setSelectedMachineID(int machineID) {
        this.selectedMachineID = machineID;
    }

    /**
     * Switches back to the user view scene.
     *
     * @param event The ActionEvent triggered by the user.
     * @throws IOException If an error occurs during scene transition.
     */
    public void switchBackToUserView(ActionEvent event) throws IOException {
        try {
            FXMLLoader fxmlLoader = new FXMLLoader(getClass().getResource("UserApp.fxml"));
            Parent root = fxmlLoader.load();
            UserController userController = fxmlLoader.getController();
            userController.setAccessService(service);
            userController.setMainApp(mainApp);
            userController.setSelectedMachineID(selectedMachineID);
            stage = (Stage) ((Node) event.getSource()).getScene().getWindow();
            scene = new Scene(root);
            scene.getStylesheets().add(getClass().getResource("styles.css").toExternalForm());
            stage.setScene(scene);
            stage.show();
        } catch (Exception e) {
            label.setText("Could not load new scene");
        }
    }
}<|MERGE_RESOLUTION|>--- conflicted
+++ resolved
@@ -13,17 +13,14 @@
 import vendmachtrack.core.PasswordHandler;
 import vendmachtrack.ui.access.AccessService;
 
-<<<<<<< HEAD
 import java.io.IOException;
 
-=======
 /**
  * The PasswordHandlerController class handles user authentication through
  * password validation.
  * It provides methods to validate the user-entered password and switch between
  * scenes based on the validation result.
  */
->>>>>>> 18797eb7
 public class PasswordHandlerController {
 
     @FXML
