package vendmachtrack.ui;

import javafx.fxml.FXML;
import javafx.scene.control.Label;
import javafx.scene.control.TextField;
import vendmachtrack.ui.access.AccessService;

<<<<<<< HEAD
import java.net.URI;

=======
/**
 * The ServerController class manages the user interface for entering server
 * information.
 * It allows users to input the server URL and the file name for the vending
 * machine tracker data.
 */
>>>>>>> 18797eb7
public class ServerController {

    @FXML
    private TextField serverUrlField;

    @FXML
    private TextField trackerFileNameField;

    @FXML
    private Label label;

    private App mainApp;

    /**
     * Handles the submission of server information provided by the user.
     * Creates an AccessService instance with the provided server URL and file name,
     * switches to the vending machine tracker scene, and displays an error message
     * if any exception occurs.
     */
    @FXML
    private void handleSubmission() {
        String serverUrlString = serverUrlField.getText();
        URI endpointUri = URI.create(serverUrlString);
        String fileName = trackerFileNameField.getText();

        try {
            AccessService service = new AccessService(endpointUri, fileName);
            mainApp.switchToVendAppScene(service);

        } catch (Exception e) {
            System.out.println("test");
            label.setText(e.getMessage());
        }
    }

    /**
     * Sets the main application instance.
     *
     * @param mainApp The main application instance.
     */
    public void setMainApp(App mainApp) {
        this.mainApp = mainApp;
    }
}<|MERGE_RESOLUTION|>--- conflicted
+++ resolved
@@ -5,17 +5,14 @@
 import javafx.scene.control.TextField;
 import vendmachtrack.ui.access.AccessService;
 
-<<<<<<< HEAD
 import java.net.URI;
 
-=======
 /**
  * The ServerController class manages the user interface for entering server
  * information.
  * It allows users to input the server URL and the file name for the vending
  * machine tracker data.
  */
->>>>>>> 18797eb7
 public class ServerController {
 
     @FXML
