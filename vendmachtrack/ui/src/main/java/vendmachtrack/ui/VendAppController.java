package vendmachtrack.ui;

import java.io.IOException;
import java.net.URL;
import java.net.URI;

import java.util.ArrayList;
import java.util.HashMap;
import java.util.List;
import java.util.Map;
import java.util.ResourceBundle;

import javafx.concurrent.Task;
import javafx.scene.Node;
import javafx.event.ActionEvent;
import javafx.fxml.FXML;
import javafx.fxml.FXMLLoader;
import javafx.fxml.Initializable;
import javafx.scene.control.Label;
<<<<<<< HEAD
=======
import javafx.scene.Node;
>>>>>>> d5f0596b
import javafx.scene.Parent;
import javafx.scene.Scene;
import javafx.scene.control.Button;
import javafx.scene.control.ChoiceBox;
import javafx.scene.control.TextArea;
<<<<<<< HEAD
=======
import vendmachtrack.jsonio.VendmachtrackPersistence;
import vendmachtrack.ui.access.MachineTrackerAccessible;
import vendmachtrack.ui.access.MachineTrackerAccessLocal;
import vendmachtrack.ui.access.MachineTrackerAccessRemote;
>>>>>>> d5f0596b
import javafx.stage.Stage;

import vendmachtrack.ui.access.AccessService;
import vendmachtrack.ui.access.MachineTrackerAccessible;

/**
 * Controller class for the vending machine application's user interface.
 */
public class VendAppController implements Initializable {

    @FXML
    private Label myLabel;

    @FXML
    private TextArea textArea;

    @FXML
    private Button button;

    @FXML
<<<<<<< HEAD
    private Button refillButton;

    @FXML
    private ChoiceBox<String> menuBar;

    private App mainApp;

    private MachineTrackerAccessible access;

    private AccessService service;

    public void setAccessService(AccessService service) {
        this.service = service;
        this.access = service.getAccess();
    }

    public void setMainApp(App mainApp) {
        this.mainApp = mainApp;
    }
=======
    private Button userView;

    @FXML
    private ChoiceBox<String> menuBar;

    private MachineTrackerAccessible access;

    private Stage stage;
    private Scene scene;
>>>>>>> d5f0596b

    /**
     * Initializes the controller. It reads vending machine data from a JSON file.
     *
     * @param arg0 The location used to resolve relative paths for the root object,
     *             or null if the location is not known.
     * @param arg1 The resources used to localize the root object, or null if the
     *             root object was not localized.
     */

    @Override
    public void initialize(URL arg0, ResourceBundle arg1) {
        URI endpointUri = URI.create("http://localhost:8080/");
        String fileName = "tracker.json";

        Task<Void> newAccess = new Task<>() {
            @Override
            protected Void call() throws Exception {
                AccessService service = new AccessService(endpointUri, fileName);
                setAccessService(service);
                updateVendMachList();
                return null;
            }
        };

        new Thread(newAccess).start();
    }

    public void updateVendMachList() {
        try {
            HashMap<Integer, String> vendingMachines = access.getVendMachList();
            List<String> machines = new ArrayList<>();
            for (Map.Entry<Integer, String> entry : vendingMachines.entrySet()) {
                machines.add("id: " + entry.getKey() + " (" + entry.getValue() + ")");
            }

            menuBar.getItems().setAll(machines);

        } catch (Exception e) {
            textArea.setText(e.getMessage());
        }

    }

    public void updateInventory(int machineID) {
        Map<String, Integer> statusMap = access.getInventory(machineID);
        StringBuilder formattedStatus = new StringBuilder("Inventory:\n");
        for (Map.Entry<String, Integer> entry : statusMap.entrySet()) {
            formattedStatus.append(entry.getKey()).append(": ").append(entry.getValue()).append("\n");
        }
        textArea.setText(formattedStatus.toString());
    }

    /**
     * Handles the button click event. It displays the inventory of the selected
     * vending machine in the text area.
     *
     * @param event The event representing the button click.
     */
    @FXML
    private void handleButtonClick(ActionEvent event) {
        if (findID() != 0) {
            updateInventory(findID());
        } else {
            textArea.setText("No vending machine selected");
        }
    }

    private int findID() {
        String selectedItem = menuBar.getValue();
        if (selectedItem != null) {
            int colonIndex = selectedItem.indexOf(":");
            int endIndex = selectedItem.indexOf("(");
            return Integer.parseInt(selectedItem.substring(colonIndex + 2, endIndex).trim());
        } else {
            System.out.println("No vending machine selected"); // Print a message for debugging
            return 0;
        }
    }

    @FXML
<<<<<<< HEAD
    public void changeToRefillScene(ActionEvent event) throws IOException {
        int selectedMachineID = findID();

        if (selectedMachineID != 0) {
            FXMLLoader loader = new FXMLLoader(getClass().getResource("RefillApp.fxml"));
            Parent root = loader.load();
            RefillController refillController = loader.getController();
            refillController.setSelectedMachineID(selectedMachineID);
            refillController.setAccessService(service);
            refillController.setMainApp(mainApp);

            Stage stage = (Stage) ((Node) event.getSource()).getScene().getWindow();
            Scene scene = new Scene(root);
            stage.setScene(scene);
            stage.show();
=======
    public void userViewScene(ActionEvent event) throws IOException {
        int selectedMachineID = findID();

        if (selectedMachineID != 0) {
            FXMLLoader loader = new FXMLLoader(getClass().getResource("UserApp.fxml"));
            Parent root = loader.load();

            UserController userController = loader.getController();
            userController.setSelectedMachineID(selectedMachineID);

            stage = (Stage) ((Node) event.getSource()).getScene().getWindow();
            scene = new Scene(root);
            scene.getStylesheets().add(getClass().getResource("styles.css").toExternalForm());
            stage.setScene(scene);
            stage.show();
        } else {
            // Handle the case when no vending machine is selected, display an error message
            // or handle it according to your application logic.
            textArea.setText("No vending machine selected");
        }

    }

    private boolean checkServerHealth(URI endpointUri) throws IOException, InterruptedException {
        HttpClient client = HttpClient.newHttpClient();
        HttpRequest request = HttpRequest.newBuilder()
                .uri(endpointUri.resolve("health"))
                .timeout(Duration.ofSeconds(5))
                .GET()
                .build();
>>>>>>> d5f0596b

        } else {
            textArea.setText("No vending machine selected");
        }
    }

}<|MERGE_RESOLUTION|>--- conflicted
+++ resolved
@@ -17,22 +17,11 @@
 import javafx.fxml.FXMLLoader;
 import javafx.fxml.Initializable;
 import javafx.scene.control.Label;
-<<<<<<< HEAD
-=======
-import javafx.scene.Node;
->>>>>>> d5f0596b
 import javafx.scene.Parent;
 import javafx.scene.Scene;
 import javafx.scene.control.Button;
 import javafx.scene.control.ChoiceBox;
 import javafx.scene.control.TextArea;
-<<<<<<< HEAD
-=======
-import vendmachtrack.jsonio.VendmachtrackPersistence;
-import vendmachtrack.ui.access.MachineTrackerAccessible;
-import vendmachtrack.ui.access.MachineTrackerAccessLocal;
-import vendmachtrack.ui.access.MachineTrackerAccessRemote;
->>>>>>> d5f0596b
 import javafx.stage.Stage;
 
 import vendmachtrack.ui.access.AccessService;
@@ -53,8 +42,10 @@
     private Button button;
 
     @FXML
-<<<<<<< HEAD
     private Button refillButton;
+
+    @FXML
+    private Button userView;
 
     @FXML
     private ChoiceBox<String> menuBar;
@@ -73,17 +64,6 @@
     public void setMainApp(App mainApp) {
         this.mainApp = mainApp;
     }
-=======
-    private Button userView;
-
-    @FXML
-    private ChoiceBox<String> menuBar;
-
-    private MachineTrackerAccessible access;
-
-    private Stage stage;
-    private Scene scene;
->>>>>>> d5f0596b
 
     /**
      * Initializes the controller. It reads vending machine data from a JSON file.
@@ -93,7 +73,6 @@
      * @param arg1 The resources used to localize the root object, or null if the
      *             root object was not localized.
      */
-
     @Override
     public void initialize(URL arg0, ResourceBundle arg1) {
         URI endpointUri = URI.create("http://localhost:8080/");
@@ -165,7 +144,6 @@
     }
 
     @FXML
-<<<<<<< HEAD
     public void changeToRefillScene(ActionEvent event) throws IOException {
         int selectedMachineID = findID();
 
@@ -173,50 +151,41 @@
             FXMLLoader loader = new FXMLLoader(getClass().getResource("RefillApp.fxml"));
             Parent root = loader.load();
             RefillController refillController = loader.getController();
-            refillController.setSelectedMachineID(selectedMachineID);
             refillController.setAccessService(service);
             refillController.setMainApp(mainApp);
+            refillController.setSelectedMachineID(selectedMachineID);
 
             Stage stage = (Stage) ((Node) event.getSource()).getScene().getWindow();
             Scene scene = new Scene(root);
             stage.setScene(scene);
             stage.show();
-=======
+
+        } else {
+            textArea.setText("No vending machine selected");
+        }
+    }
+
+    @FXML
     public void userViewScene(ActionEvent event) throws IOException {
         int selectedMachineID = findID();
 
         if (selectedMachineID != 0) {
             FXMLLoader loader = new FXMLLoader(getClass().getResource("UserApp.fxml"));
             Parent root = loader.load();
-
             UserController userController = loader.getController();
+            userController.setAccessService(service);
+            userController.setMainApp(mainApp);
             userController.setSelectedMachineID(selectedMachineID);
 
-            stage = (Stage) ((Node) event.getSource()).getScene().getWindow();
-            scene = new Scene(root);
+            Stage stage = (Stage) ((Node) event.getSource()).getScene().getWindow();
+            Scene scene = new Scene(root);
             scene.getStylesheets().add(getClass().getResource("styles.css").toExternalForm());
             stage.setScene(scene);
             stage.show();
         } else {
-            // Handle the case when no vending machine is selected, display an error message
-            // or handle it according to your application logic.
             textArea.setText("No vending machine selected");
         }
 
     }
 
-    private boolean checkServerHealth(URI endpointUri) throws IOException, InterruptedException {
-        HttpClient client = HttpClient.newHttpClient();
-        HttpRequest request = HttpRequest.newBuilder()
-                .uri(endpointUri.resolve("health"))
-                .timeout(Duration.ofSeconds(5))
-                .GET()
-                .build();
->>>>>>> d5f0596b
-
-        } else {
-            textArea.setText("No vending machine selected");
-        }
-    }
-
 }