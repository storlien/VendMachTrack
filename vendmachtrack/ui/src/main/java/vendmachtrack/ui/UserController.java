--- conflicted
+++ resolved
@@ -137,18 +137,6 @@
 
     @FXML
     public void switchToPasswordScene(ActionEvent event) throws IOException {
-<<<<<<< HEAD
-        FXMLLoader fxmlLoader = new FXMLLoader(getClass().getResource("PasswordApp.fxml"));
-        Parent root = fxmlLoader.load();
-        PasswordHandlerController passwordController = fxmlLoader.getController();
-        passwordController.setMainApp(mainApp);
-        passwordController.setAccessService(service);
-        passwordController.setSelectedMachineID(selectedMachineID);
-        stage = (Stage) ((Node) event.getSource()).getScene().getWindow();
-        scene = new Scene(root);
-        stage.setScene(scene);
-        stage.show();
-=======
         try {
             FXMLLoader fxmlLoader = new FXMLLoader(getClass().getResource("PasswordApp.fxml"));
             Parent root = fxmlLoader.load();
@@ -164,7 +152,6 @@
         } catch (Exception e) {
             mylabel.setText("Could not load new scene");
         }
->>>>>>> 9009dc43
     }
 
 }