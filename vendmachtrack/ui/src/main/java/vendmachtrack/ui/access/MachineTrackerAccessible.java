--- conflicted
+++ resolved
@@ -13,12 +13,8 @@
      * Access method for the list of vending machines
      *
      * @return HashMap of vending machine list with vending machine ID as key and
-<<<<<<< HEAD
-     * location as value
-=======
      *         location as value
-     * @throws ConnectException
->>>>>>> 27e8247c
+     * @throws ConnectException Throws {@link ConnectException} if connection to server is lost
      */
     HashMap<Integer, String> getVendMachList() throws ConnectException;
 
@@ -27,7 +23,7 @@
      *
      * @param id The ID of the vending machine
      * @return Location of vending machine
-     * @throws ConnectException
+     * @throws ConnectException Throws {@link ConnectException} if connection to server is lost
      */
     String getVendMachLocation(int id) throws ConnectException;
 
@@ -36,6 +32,7 @@
      *
      * @param id The ID of the vending machine
      * @return HashMap of inventory with item as key and quantity as value
+     * @throws ConnectException Throws {@link ConnectException} if connection to server is lost
      */
     HashMap<String, Integer> getInventory(int id) throws ConnectException;
 
@@ -46,7 +43,7 @@
      * @param item     The item name to be added
      * @param quantity The quantity of the item to be added
      * @return HashMap of inventory with item as key and quantity as value
-     * @throws ConnectException
+     * @throws ConnectException Throws {@link ConnectException} if connection to server is lost
      */
     HashMap<String, Integer> addItem(int id, String item, int quantity) throws ConnectException;
 
@@ -57,6 +54,7 @@
      * @param item     The item to be removed
      * @param quantity The quantity to be removed from the item
      * @return HashMap of inventory with item as key and quantity as value
+     * @throws ConnectException Throws {@link ConnectException} if connection to server is lost
      */
     HashMap<String, Integer> removeItem(int id, String item, int quantity) throws ConnectException;
 
@@ -66,12 +64,8 @@
      * @param id       The ID of the new vending machine
      * @param location The location of the new vending machine
      * @return HashMap of vending machine list with vending machine ID as key and
-<<<<<<< HEAD
-     * location as value
-=======
      *         location as value
-     * @throws ConnectException
->>>>>>> 27e8247c
+     * @throws ConnectException Throws {@link ConnectException} if connection to server is lost
      */
     HashMap<Integer, String> addVendMach(int id, String location) throws ConnectException;
 
@@ -80,12 +74,8 @@
      *
      * @param id The ID of the vending machine
      * @return HashMap of vending machine list with vending machine ID as key and
-<<<<<<< HEAD
-     * location as value
-=======
      *         location as value
-     * @throws ConnectException
->>>>>>> 27e8247c
+     * @throws ConnectException Throws {@link ConnectException} if connection to server is lost
      */
     HashMap<Integer, String> removeVendMach(int id) throws ConnectException;
 
@@ -95,12 +85,8 @@
      * @param id       The ID of the vending machine
      * @param location The new location of the vending machine
      * @return HashMap of vending machine list with vending machine ID as key and
-<<<<<<< HEAD
-     * location as value
-=======
      *         location as value
-     * @throws ConnectException
->>>>>>> 27e8247c
+     * @throws ConnectException Throws {@link ConnectException} if connection to server is lost
      */
     HashMap<Integer, String> changeLocation(int id, String location) throws ConnectException;
 }