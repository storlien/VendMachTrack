package ui;

import java.net.URL;
import java.util.List;
import java.util.Map;
import java.util.ResourceBundle;

import javax.crypto.Mac;

import core.IMachineTracker;
import core.MachineTracker;
import core.VendingMachine;
import javafx.event.ActionEvent;
import javafx.fxml.FXML;
import javafx.fxml.Initializable;
import javafx.scene.control.Label;
import javafx.scene.control.Button;
import javafx.scene.control.ChoiceBox;

import javafx.scene.control.TextArea;
import jsonio.FromJson;
import jsonio.IFromJson;
import jsonio.IToJson;
import jsonio.ToJson;

/**
 * Controller class for the vending machine application's user interface.
 */

public class VendAppController implements Initializable {

    @FXML
    private Label myLabel;

    @FXML
    private TextArea textArea;

    @FXML
    private Button button;

    @FXML
    private ChoiceBox<VendingMachine> menuBar;

    private IMachineTracker machtrack;

    /**
     * Initializes the controller. It reads vending machine data from a JSON file.
     * 
     * @param arg0 The location used to resolve relative paths for the root object, or null if the location is not known.
     * @param arg1 The resources used to localize the root object, or null if the root object was not localized.
     */


    @Override
    public void initialize(URL arg0, ResourceBundle arg1) {
        IFromJson fromJson = new FromJson("tracker.json");
        this.machtrack = fromJson.readFromFile();

        if (this.machtrack != null) {
            List<VendingMachine> machines = machtrack.getMachines();
            menuBar.getItems().addAll(machines);
        } else {
            myLabel.setText("Error! Cannot read file");
        }

    }

<<<<<<< HEAD
    

    public IMachineTracker getMachtrack() {
       // Use a copy constructor, clone method, or another appropriate way to copy the object
        IFromJson fromJson = new FromJson("tracker.json");
        IMachineTracker machtrackdeliver = fromJson.readFromFile();
        return machtrackdeliver;
       
    }


=======
    /**
     * Handles the close event of the application. It writes the vending machine data back to the JSON file before closing. 
     */
>>>>>>> cc6caebf

    public void onClose() {

        if (this.machtrack != null) {
            IToJson toJson = new ToJson("tracker.json");
            toJson.writeToFile(machtrack);
        }
    }

    /**
     * Handles the button click event. It displays the inventory of the selected vending machine in the text area.
     * 
     * @param event The event representing the button click.
     */

    @FXML
    private void handleButtonClick(ActionEvent event) {
        VendingMachine selectedItem = menuBar.getValue();
        if (selectedItem != null) {
            Map<String, Integer> statusMap = selectedItem.getStatus();
            StringBuilder formattedStatus = new StringBuilder("Inventory:\n");
            for (Map.Entry<String, Integer> entry : statusMap.entrySet()) {
                formattedStatus.append(entry.getKey()).append(": ").append(entry.getValue()).append("\n");
            }
            textArea.setText(formattedStatus.toString());
        } else {
            textArea.setText("No vending machine selected");
        }

    }


}<|MERGE_RESOLUTION|>--- conflicted
+++ resolved
@@ -5,10 +5,7 @@
 import java.util.Map;
 import java.util.ResourceBundle;
 
-import javax.crypto.Mac;
-
 import core.IMachineTracker;
-import core.MachineTracker;
 import core.VendingMachine;
 import javafx.event.ActionEvent;
 import javafx.fxml.FXML;
@@ -49,8 +46,6 @@
      * @param arg0 The location used to resolve relative paths for the root object, or null if the location is not known.
      * @param arg1 The resources used to localize the root object, or null if the root object was not localized.
      */
-
-
     @Override
     public void initialize(URL arg0, ResourceBundle arg1) {
         IFromJson fromJson = new FromJson("tracker.json");
@@ -65,9 +60,6 @@
 
     }
 
-<<<<<<< HEAD
-    
-
     public IMachineTracker getMachtrack() {
        // Use a copy constructor, clone method, or another appropriate way to copy the object
         IFromJson fromJson = new FromJson("tracker.json");
@@ -76,12 +68,9 @@
        
     }
 
-
-=======
     /**
      * Handles the close event of the application. It writes the vending machine data back to the JSON file before closing. 
      */
->>>>>>> cc6caebf
 
     public void onClose() {
 
