--- conflicted
+++ resolved
@@ -12,11 +12,7 @@
 - [Hvordan kjøre tester](#hvordan-kjøre-tester)
 - [Hvordan se testdekningsgrad](#hvordan-se-testdekningsgrad)
 - [FAQ](#faq)
-<<<<<<< HEAD
-- [Prosjektsturktur](#prosjektstruktur)
-=======
 - [Prosjektstruktur](#prosjektstruktur)
->>>>>>> a7bf4a36
 
 ## Lenker til andre dokumenter
 
@@ -85,23 +81,6 @@
 
 7. Kjør følgende kommando i terminalen:
 
-<<<<<<< HEAD
-1. Sørg for å ha installert riktig versjon av Java og Maven, du må ha:
-    - Java versjon 17.0.5 eller nyere
-    - Apache Maven 3.8.7 eller nyere
-    - andre repoer som prosjektet er avhengig av vil man få automatisk ved hjelp av Maven
-2. Klon dette repositoret til din lokale maskin
-3. Åpne en ønsket terminal (for eksempel i VSCode)
-4. kjør følgende kommando i terminalen:
-
-```bash
- mvn clean install 
-```
-
-5.Kjør følgende kommando i terminalen:
-
-=======
->>>>>>> a7bf4a36
 ```bash
 mvn javafx:run -f ui/pom.xml
 ```
@@ -126,27 +105,17 @@
 
 ## Hvordan se testdekningsgrad
 
-<<<<<<< HEAD
 1. Last ned en live server extension til din IDE (for eksempel Live Server extension til VSCode)
 2. Kjør følgende kommando i terminalen for å generere JaCoCo-rapporten:
-=======
-1. Kjør følgende kommando i terminalen for å generere JaCoCo-rapporten:
->>>>>>> a7bf4a36
 
 ```bash
 mvn test jacoco:report
 ```
 
-<<<<<<< HEAD
 3. Etter at kommandoen er fullført, vil en ny mappe kalt 'target' bli generert i hver modul (core, jsonio, ui).
 4. Inne i 'target' mappen, naviger til 'site/jacoco' mappen. Her vil du finne en 'index.html' fil.
 5. Åpne denne filen i en nettleser ved hjelp av live server extensionen.
 
-=======
-2.Etter at kommandoen er fullført, vil en ny mappe kalt 'target' bli generert i hver modul (core, jsonio, ui).
-3.Inne i 'target' mappen, naviger til 'site/jacoco' mappen. Her vil du finne en 'index.html' fil.
-4.Åpne 'index.html' filen i en nettleser for å se testdekningen rapportert av JaCoCo.
->>>>>>> a7bf4a36
 
 <br>
 
