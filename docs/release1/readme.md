--- conflicted
+++ resolved
@@ -1,49 +1,10 @@
 # Release 1 
 
 
-<<<<<<< HEAD
-- [Release notes](#release-notes)
-- [Funksjonalitet](#funksjonalitet)
-=======
 Vi har i denne iterasjonen jobbet ut ifra [brukerhistorie US-1](/docs/Brukerhistorier.md).
->>>>>>> 64e6faa4
 
 Se [arbeidsflyt](/docs/release1/Arbeidsflyt_1.md) for å lese om hvordan arbeidsflyten i gruppen har vært med tanke på arbeidsvaner, metodikk og kodekvalitet.
 
-<<<<<<< HEAD
-## Release notes
-
-Vi har i denne iterasjonen jobbet ut ifra [brukerhistorie US-1](/docs/Brukerhistorier.md). 
-
-### Hva er nytt i denne releasen?
-
-- Lesing/skriving til én fil
-- GUI til én vending machine tracker
-- Enkel kjernelogikk
-
-
-## Funksjonalitet
-
-Vendmachtrack er en app som er ment for å hjelpe eiere av flere brusautomater holde oversikt og analysere deres brusautomatbedrift.
-
-- [Skjermbilde av appen](/docs/release1/skjermbildeApp.png) 
-
-![Alt text](skjermbildeApp.png)
-
-
-- [Klassediagram](/docs/release1/Klassediagram.png)
-
-![Alt text](<Klassediagram.png>)
-
-- [Brukerhistorie](/Brukerhistorier_oving1.md)
-
-<br>
-
-På GUI (når release 1 er ferdig) skal brukeren kunne:
-
-- Få opp sin vending machine tracker
-- Se en liste over alle sine brusautomater vha en dropdown meny
-=======
 ### Hva er nytt i denne releasen?
 
 - Lesing/skriving til én fil i JSON-format
@@ -54,19 +15,11 @@
 
 <br/>
 
->>>>>>> 64e6faa4
 
 [Skjermbilde:](/docs/release1/skjermbildeApp.png)
 ![Alt text](skjermbildeApp.png)
 
-<br>
 
-<<<<<<< HEAD
-Annen funksjonalitet:
-
-- Lagring/henting av data fra fil vha json
-=======
 [Klassediagram:](/docs/release1/Klassediagram.png)
 
-![Alt text](<Klassediagram.png>)
->>>>>>> 64e6faa4
+![Alt text](<Klassediagram.png>)